from typing import List, Tuple, Union, Optional
import numpy as np
import torch
from torch import nn
import torch.nn.functional as F
from torch.distributions.normal import Normal
from common import correlate, MINDSSC, concat_flow, identity_grid_torch, warp_image


def default_unet_features() -> List[List[int]]:
    nb_features = [[16, 32, 32, 32], [32, 32, 32, 32, 32, 16, 16]]
    return nb_features


def _conv_bn_lrelu(
    infeats: int, outfeats: int, kernel_size: int, stride: int
) -> nn.Module:
    padding = "same" if stride == 1 else 0
    return nn.Sequential(
        nn.Conv3d(
            in_channels=infeats,
            out_channels=outfeats,
            kernel_size=kernel_size,
            stride=stride,
            padding=padding,
        ),
        nn.BatchNorm3d(outfeats),
        nn.LeakyReLU(),
    )


def _compute_pad(
    original_shape: Tuple[int, ...], actual_shape: Tuple[int, ...], stride: int,
) -> Tuple[int, ...]:
    padding = [0] * 2 * len(original_shape)
    for i, (ogs, acs) in enumerate(zip(original_shape, actual_shape)):
        expected = ogs // stride
        if expected > acs:
            half = (expected - acs) // 2
            rem = expected - acs - half
            padding[2 * i] = half
            padding[(2 * i) + 1] = rem

    # NOTE: pytorch accepts padding in reverse order
    return tuple(padding[::-1])

class CoordConvGRU(nn.Module):
    def __init__(self, hidden_dim: int, input_dim: int):
        super().__init__()
        self.convz = nn.Conv3d(hidden_dim + input_dim + 3, hidden_dim, 3, padding="same")
        self.convr = nn.Conv3d(hidden_dim + input_dim + 3, hidden_dim, 3, padding="same")
        self.convq = nn.Conv3d(hidden_dim + input_dim + 3, hidden_dim, 3, padding="same")

    def forward(self, h, x):
        grd = identity_grid_torch(x.shape[-3:])
        hx = torch.cat([grd, h, x], dim=1)
        z = torch.sigmoid(self.convz(hx))
        r = torch.sigmoid(self.convz(hx))
        q = torch.tanh(self.convq(torch.cat([grd, r * h, x], dim=1)))

        h = (1 - z) * h + z * q
        return h


class ConvGRU(nn.Module):
    def __init__(self, hidden_dim: int, input_dim: int):
        super().__init__()
        self.convz = nn.Conv3d(hidden_dim + input_dim, hidden_dim, 3, padding="same")
        self.convr = nn.Conv3d(hidden_dim + input_dim, hidden_dim, 3, padding="same")
        self.convq = nn.Conv3d(hidden_dim + input_dim, hidden_dim, 3, padding="same")

    def forward(self, h, x):
        hx = torch.cat([h, x], dim=1)
        z = torch.sigmoid(self.convz(hx))
        r = torch.sigmoid(self.convz(hx))
        q = torch.tanh(self.convq(torch.cat([r * h, x], dim=1)))

        h = (1 - z) * h + z * q
        return h

# FIXME: I don't like all of the hard-coded feature values

class BasicMotionEncoder(nn.Module):
    def __init__(self, correlation_features: int):
        super(BasicMotionEncoder, self).__init__()
        # FIXME: I don't like these hard-coded feature dimensions
        self.convc1 = nn.Conv3d(correlation_features, 8, 1, padding='same')
        self.convc2 = nn.Conv3d(8, 8, 3, padding='same')

        self.convf1 = nn.Conv3d(3, 4, 7, padding='same')
        self.convf2 = nn.Conv3d(4, 8, 3, padding='same')
        self.conv = nn.Conv3d(16, 16-3, 3, padding='same')

    def forward(self, flow, corr):
        cor = F.relu(self.convc1(corr))
        cor = F.relu(self.convc2(cor))
        flo = F.relu(self.convf1(flow))
        flo = F.relu(self.convf2(flo))

        cor_flo = torch.cat([cor, flo], dim=1)
        out = F.relu(self.conv(cor_flo))
        return torch.cat([out, flow], dim=1)


class UpdateBlock(nn.Module):
    def __init__(
        self, correlation_features, hidden_dim: int=32, input_dim=32
    ):
        super().__init__()
        self.encoder = BasicMotionEncoder(correlation_features=correlation_features)
        self.gru = ConvGRU(hidden_dim=hidden_dim, input_dim=input_dim)
        self.flowhead = nn.Sequential(
            nn.Conv3d(hidden_dim, hidden_dim*2, 3, padding='same'),
            nn.LeakyReLU(),
            nn.Conv3d(hidden_dim*2, 3, 3, padding='same'),
        )


    def forward(self, correlation: torch.Tensor, flow: torch.Tensor, hidden: torch.Tensor, inp: torch.Tensor):
        mf = self.encoder(flow, correlation)
        in_gru = torch.cat([mf, inp], dim=1)
        next_hidden = self.gru(hidden, in_gru)
        delta_flow = self.flowhead(next_hidden)
        return next_hidden, delta_flow

class SomeNet(nn.Module):
    def __init__(self, search_range: int=3, hidden_dim: int=32, input_size: int=16):
        super().__init__()
        self.search_range = search_range
        # self.context= Unet3D(infeats=1, outfeats=80)
        self.context= FeatureExtractor(
                infeats=4, 
                feature_sizes=[8,16,32,(hidden_dim+input_size)],
                strides=[1,1,1,1],
                kernel_sizes=[3,3,3,3])

        self.net2 = FeatureExtractor(
                infeats=2, 
                feature_sizes=[4,16,16,4],
                strides=[1,1,1,1],
                kernel_sizes=[3,3,3,3])

        self.update = UpdateBlock(4, hidden_dim=hidden_dim)
        self.mesh = (
            F.affine_grid(
                self.search_range * torch.eye(3, 4).cuda().half().unsqueeze(0),
                [1, 1, self.search_range * 2 + 1, self.search_range * 2 + 1, self.search_range * 2 + 1],
                align_corners=True,
            )
            .permute(0, 4, 1, 2, 3)
            .reshape(3, -1, 1)
        )
        self.flow_upsample = nn.Sequential(
            nn.Conv3d(3,3,3,1,padding='same'),
            nn.ReLU(),
            nn.Conv3d(3,3,3,1,padding='same'),
        )
        self.count = 0

    def compute_correlation(self, moving_image: torch.Tensor, fixed_image: torch.Tensor):
        feat_fix = MINDSSC(fixed_image)
        feat_mov = MINDSSC(moving_image)

        with torch.no_grad():
            correlation, _ = correlate(feat_fix, feat_mov, search_radius=self.search_range)
            correlation = correlation.squeeze().unsqueeze(0)

        return correlation

    def forward(
        self,
        fixed: torch.Tensor,
        moving: torch.Tensor,
        hidden_init: Optional[torch.Tensor]=None,
        iters: int=4,
    ):
       
        context = self.context(torch.cat([identity_grid_torch(moving.shape[-3:]),  moving], dim=1))
        inp, hidden = torch.split(context, [16, 32], dim=1)
        hidden = torch.tanh(hidden)
        if hidden_init is not None:
            hidden = hidden + hidden_init
        inp = torch.relu(inp)

        flow_predictions = []
        correlation = self.compute_correlation(moving, fixed,)
        argmin = torch.argmin(correlation, 1)
        flow_hard = self.mesh.view(3, -1)[:, argmin.view(-1)].reshape(1, 3, *moving.shape[-3:])
        flow_soft = F.avg_pool3d(flow_hard, 3, padding=1, stride=1).float()
        flow_predictions.append(flow_soft)
        del correlation


        for _ in range(iters):
            flow = flow_predictions[-1]
            cost_volume = self.net2(torch.cat((moving, fixed), dim=1))
            hidden, delta_flow = self.update(cost_volume, flow, hidden, inp)
            flow = concat_flow(flow , delta_flow)
            moving = warp_image(flow, moving)
            flow_predictions.append(flow)


        flow = flow_predictions[-1]
        return flow, hidden


class SomeNetFullRes(nn.Module):
    def __init__(self, 
            resolution: int=1,
            iterations: int=4):
        super().__init__()

        self.context= FeatureExtractor(
                infeats=4, 
                feature_sizes=[8,16,32,80],
                strides=[1,1,1,1],
                kernel_sizes=[3,3,3,3])

        self.net2 = FeatureExtractor(
                infeats=2, 
                feature_sizes=[4,16,16,4],
                strides=[1,1,1,1],
                kernel_sizes=[3,3,3,3])

        self.update = UpdateBlock(4)

        self.resolution = resolution
        self.iterations = iterations

    def forward(self, fixed: torch.Tensor, moving: torch.Tensor, hidden_init: Optional[torch.Tensor]):

        fixed_ = F.interpolate(fixed, [i // self.resolution for i in moving.shape[-3:]])
        moving_ = F.interpolate(moving, [i // self.resolution for i in moving.shape[-3:]])

        context = self.context(torch.cat([identity_grid_torch(moving_.shape[-3:]),  moving_], dim=1))
        inp, hidden = torch.split(context, [16, 64], dim=1)
        hidden = torch.tanh(hidden)
        if hidden_init is not None:
            hidden = hidden + hidden_init
        inp = torch.relu(inp)

        flow_predictions = []
        flow_ret = torch.zeros((1, 3, *fixed_.shape[-3:]), device=fixed_.device)
        flow_predictions.append(flow_ret)

        for _ in range(self.iterations):
            flow = flow_predictions[-1]
            cost_volume = self.net2(torch.cat((moving_, fixed_), dim=1))
            hidden, delta_flow = self.update(cost_volume, flow, hidden, inp)
            flow = concat_flow(flow , delta_flow)
            moving_ = warp_image(flow, moving_)
            flow_predictions.append(flow)

        flow = flow_predictions[-1]
        return flow


class SomeNetMultiRes(nn.Module):
    def __init__(self, 
            resolutions: List[int]=[4,2],
            search_ranges: List[int]=[1,1],
<<<<<<< HEAD
            iterations: List[int]=[12,8]):
=======
            iterations: List[int]=[6,4],
            hidden_dim: int=32):
>>>>>>> 5090482b
        super().__init__()
        if len(resolutions) != len(search_ranges):
            raise ValueError
        self.nets = nn.ModuleList([SomeNet(sr) for sr in search_ranges])
        self.resolutions = resolutions
        self.iterations = iterations

    def forward(self, fixed: torch.Tensor, moving: torch.Tensor, return_hidden: bool=False):
        hprev = None
        flow_prev = None
        flow_ret = torch.zeros((1, 3, *fixed.shape[-3:]), device=fixed.device)
        gen = enumerate(zip(self.resolutions, self.nets, self.iterations))
        for i, (resolution, net, iters) in gen:
            fixed_ = F.interpolate(fixed, [i // resolution for i in moving.shape[-3:]])
            moving_ = F.interpolate(moving, [i // resolution for i in moving.shape[-3:]])
            if flow_prev is not None:
                flow_ = F.interpolate(flow_prev, moving_.shape[-3:])
                moving_ = warp_image(flow_, moving_)
            flow, h = net(fixed_, moving_, hidden_init=hprev, iters=iters) 
            if i + 1 < len(self.resolutions):
                res = self.resolutions[i+1]
                hprev = F.interpolate(h, tuple(i//res for i in fixed.shape[-3:]))
            flow_prev = flow
            flow_ret = concat_flow(flow_ret, F.interpolate(flow, flow_ret.shape[-3:]))
        if return_hidden:
            return flow_ret, hprev
            
        return flow_ret



class FeatureExtractor(nn.Module):
    """
    Feature Extractor for flownet model
    """

    def __init__(
        self,
        infeats: int,
        feature_sizes: List[int],
        kernel_sizes: List[int],
        strides: List[int],
    ):
        super().__init__()
        if len(feature_sizes) != len(kernel_sizes):
            raise ValueError("Features and kernels list must be the same size")

        convs = []
        prev_feat = infeats
        for feature_size, kernel_size, stride in zip(
            feature_sizes, kernel_sizes, strides
        ):
            convs.append(_conv_bn_lrelu(prev_feat, feature_size, kernel_size, stride))
            prev_feat = feature_size
        # self.convs = nn.Sequential(*convs)
        self.convs = nn.ModuleList(convs)
        self.strides = strides

    def forward(self, image: torch.Tensor) -> torch.Tensor:
        x = image
        for conv, stride in zip(self.convs, self.strides):
            og_shape = x.shape[2:]
            x = conv(x)
            padding = _compute_pad(og_shape, x.shape[2:], stride)
            x = F.pad(x, padding)
        return x

class VecInt(nn.Module):
    """
    Integrates a vector field via scaling and squaring.
    """

    def __init__(self, inshape=None, nsteps=7, transformer=None):
        super().__init__()

        assert nsteps >= 0, "nsteps should be >= 0, found: %d" % nsteps
        self.nsteps = nsteps
        self.scale = 1.0 / (2 ** self.nsteps)
        assert not (inshape is None and transformer is None)
        if inshape is None:
            self.transformer = transformer
        else:
            self.transformer = SpatialTransformer(inshape)

    def forward(self, vec):
        vec = vec * self.scale
        for _ in range(self.nsteps):
            vec = vec + self.transformer(vec, vec)
        return vec


class ResizeTransform(nn.Module):
    """
    Resize a transform, which involves resizing the vector field *and* rescaling it.
    """

    def __init__(self, vel_resize, ndims):
        super().__init__()
        self.factor = 1.0 / vel_resize
        self.mode = "linear"
        if ndims == 2:
            self.mode = "bi" + self.mode
        elif ndims == 3:
            self.mode = "tri" + self.mode

    def forward(self, x):
        if self.factor < 1:
            # resize first to save memory
            x = F.interpolate(
                x, align_corners=True, scale_factor=self.factor, mode=self.mode
            )
            x = self.factor * x

        elif self.factor > 1:
            # multiply first to save memory
            x = self.factor * x
            x = F.interpolate(
                x, align_corners=True, scale_factor=self.factor, mode=self.mode
            )

        # don't do anything if resize is 1
        return x


class Unet3D(nn.Module):
    """
    Modifed Unet from Voxelmoprh
    """

    def __init__(
        self,
        infeats=None,
        outfeats=None,
        nb_features=None,
        nb_levels=None,
        max_pool=2,
        feat_mult=1,
        nb_conv_per_level=1,
        half_res=False,
    ):
        """
        Parameters:
            infeats: Number of input features.
            nb_features: Unet convolutional features. Can be specified via a list of lists with
                the form [[encoder feats], [decoder feats]], or as a single integer. 
                If None (default), the unet features are defined by the default config described in 
                the class documentation.
            nb_levels: Number of levels in unet. Only used when nb_features is an integer. 
                Default is None.
            feat_mult: Per-level feature multiplier. Only used when nb_features is an integer. 
                Default is 1.
            nb_conv_per_level: Number of convolutions per unet level. Default is 1.
            half_res: Skip the last decoder upsampling. Default is False.
        """

        super().__init__()

        ndims = 3
        # cache some parameters
        self.half_res = half_res

        # default encoder and decoder layer features if nothing provided
        if nb_features is None:
            nb_features = default_unet_features()

        # build feature list automatically
        if isinstance(nb_features, int):
            if nb_levels is None:
                raise ValueError(
                    "must provide unet nb_levels if nb_features is an integer"
                )
            feats = np.round(nb_features * feat_mult ** np.arange(nb_levels)).astype(
                int
            )
            nb_features = [
                np.repeat(feats[:-1], nb_conv_per_level),
                np.repeat(np.flip(feats), nb_conv_per_level),
            ]
        elif nb_levels is not None:
            raise ValueError("cannot use nb_levels if nb_features is not an integer")

        # extract any surplus (full resolution) decoder convolutions
        enc_nf, dec_nf = nb_features
        nb_dec_convs = len(enc_nf)
        final_convs = dec_nf[nb_dec_convs:]
        dec_nf = dec_nf[:nb_dec_convs]
        self.nb_levels = int(nb_dec_convs / nb_conv_per_level) + 1

        if isinstance(max_pool, int):
            max_pool = [max_pool] * self.nb_levels

        # cache downsampling / upsampling operations
        MaxPooling = getattr(nn, "MaxPool%dd" % ndims)
        self.pooling = [MaxPooling(s) for s in max_pool]
        self.upsampling = [
            nn.Upsample(scale_factor=s, mode="nearest") for s in max_pool
        ]
        self.maxpool = max_pool

        # configure encoder (down-sampling path)
        prev_nf = infeats
        encoder_nfs = [prev_nf]
        self.encoder = nn.ModuleList()
        for level in range(self.nb_levels - 1):
            convs = nn.ModuleList()
            for conv in range(nb_conv_per_level):
                nf = enc_nf[level * nb_conv_per_level + conv]
                convs.append(ConvBlock(ndims, prev_nf, nf))
                prev_nf = nf
            self.encoder.append(convs)
            encoder_nfs.append(prev_nf)

        # configure decoder (up-sampling path)
        encoder_nfs = np.flip(encoder_nfs)
        self.decoder = nn.ModuleList()
        for level in range(self.nb_levels - 1):
            convs = nn.ModuleList()
            for conv in range(nb_conv_per_level):
                nf = dec_nf[level * nb_conv_per_level + conv]
                convs.append(ConvBlock(ndims, prev_nf, nf))
                prev_nf = nf
            self.decoder.append(convs)
            if not half_res or level < (self.nb_levels - 2):
                prev_nf += encoder_nfs[level]

        # now we take care of any remaining convolutions
        self.remaining = nn.ModuleList()
        for _, nf in enumerate(final_convs):
            self.remaining.append(ConvBlock(ndims, prev_nf, nf))
            prev_nf = nf

        # cache final number of features
        self.final_nf = prev_nf

        self.outconv = None
        if outfeats != None:
            self.outconv = ConvBlock(ndims, self.final_nf, outfeats)

    def __pad_for_pooling(self, pre_pad: torch.Tensor, pooling_amount: int):
        padding = [0] * 2 * len(pre_pad.shape[2:])
        for i, sz in enumerate(pre_pad.shape[2:]):
            if sz % pooling_amount != 0:
                diff = sz - (pooling_amount * (sz // pooling_amount))
                half = diff // 2
                rem = diff - half
                padding[2 * i] = half
                padding[2 * i + 1] = rem
        return padding[::-1]

    def forward(self, x):

        # encoder forward pass
        x_history = [x]
        ndim = len(x.shape[2:])
        pad_history = [[0] * 2 * ndim]
        for level, convs in enumerate(self.encoder):
            for conv in convs:
                x = conv(x)
            x_history.append(x)
            pad_history.append(self.__pad_for_pooling(x, self.maxpool[level]))
            x = self.pooling[level](x)

        # decoder forward pass with upsampling and concatenation
        for level, convs in enumerate(self.decoder):
            for conv in convs:
                x = conv(x)
            if not self.half_res or level < (self.nb_levels - 2):
                x = self.upsampling[level](x)
                x = F.pad(x, pad_history.pop())
                x = torch.cat([x, x_history.pop()], dim=1)

        # remaining convs at full resolution
        for conv in self.remaining:
            x = conv(x)

        if self.outconv is not None:
            x = self.outconv(x)

        return x


class VxmDense3D(nn.Module):
    """
    Slightly modified version of VxmDense from Voxelmorph
    VoxelMorph network for (unsupervised) nonlinear registration between two images.
    """

    def __init__(
        self,
        nb_unet_features=None,
        nb_unet_levels=None,
        unet_feat_mult=1,
        nb_unet_conv_per_level=1,
        src_feats=1,
        trg_feats=1,
    ):
        """ 
        Parameters:
            nb_unet_features: Unet convolutional features. Can be specified via a list of lists with
                the form [[encoder feats], [decoder feats]], or as a single integer. 
                If None (default), the unet features are defined by the default config described in 
                the unet class documentation.
            nb_unet_levels: Number of levels in unet. Only used when nb_features is an integer. 
                Default is None.
            unet_feat_mult: Per-level feature multiplier. Only used when nb_features is an integer. 
                Default is 1.
            nb_unet_conv_per_level: Number of convolutions per unet level. Default is 1.
            bidir: Enable bidirectional cost function. Default is False.
            src_feats: Number of source image features. Default is 1.
            trg_feats: Number of target image features. Default is 1.
        """
        super().__init__()

        # internal flag indicating whether to return flow or integrated warp during inference
        self.training = True

        # ensure correct dimensionality
        ndims = 3
        assert ndims in [1, 2, 3], (
            "ndims should be one of 1, 2, or 3. found: %d" % ndims
        )

        # configure core unet model
        self.unet_model = Unet3D(
            infeats=(src_feats + trg_feats),
            nb_features=nb_unet_features,
            nb_levels=nb_unet_levels,
            feat_mult=unet_feat_mult,
            nb_conv_per_level=nb_unet_conv_per_level,
        )

        # configure unet to flow field layer
        Conv = getattr(nn, "Conv%dd" % ndims)
        self.flow = Conv(self.unet_model.final_nf, ndims, kernel_size=3, padding=1)

        # init flow layer with small weights and bias
        self.flow.weight = nn.Parameter(Normal(0, 1e-5).sample(self.flow.weight.shape))
        self.flow.bias = nn.Parameter(torch.zeros(self.flow.bias.shape))

    def forward(self, source, target):
        """
        Parameters:
            source: Source image tensor.
            target: Target image tensor.
            registration: Return transformed image and flow. Default is False.
        """

        # concatenate inputs and propagate unet
        x = torch.cat([source, target], dim=1)
        x = self.unet_model(x)

        # transform into flow field
        flow_field = self.flow(x)

        # resize flow for integration
        pos_flow = flow_field

        preint_flow = pos_flow

        return preint_flow


class SpatialTransformer(nn.Module):
    """
    N-D Spatial Transformer: taken directly from voxelmorph
    """

    def __init__(self, size):
        super().__init__()

        # create sampling grid
        vectors = [torch.arange(0, s) for s in size]
        grids = torch.meshgrid(vectors, indexing="ij")
        grid = torch.stack(grids)
        grid = torch.unsqueeze(grid, 0)
        grid = grid.float()

        # registering the grid as a buffer cleanly moves it to the GPU, but it also
        # adds it to the state dict. this is annoying since everything in the state dict
        # is included when saving weights to disk, so the model files are way bigger
        # than they need to be. so far, there does not appear to be an elegant solution.
        # see: https://discuss.pytorch.org/t/how-to-register-buffer-without-polluting-state-dict
        self.register_buffer("grid", grid)

    def forward(self, src, flow, mode="bilinear"):
        # new locations
        new_locs = self.grid + flow
        shape = flow.shape[2:]

        # need to normalize grid values to [-1, 1] for resampler
        for i in range(len(shape)):
            new_locs[:, i, ...] = 2 * (new_locs[:, i, ...] / (shape[i] - 1) - 0.5)

        # move channels dim to last position
        # also not sure why, but the channels need to be reversed
        if len(shape) == 2:
            new_locs = new_locs.permute(0, 2, 3, 1)
            new_locs = new_locs[..., [1, 0]]
        elif len(shape) == 3:
            new_locs = new_locs.permute(0, 2, 3, 4, 1)
            new_locs = new_locs[..., [2, 1, 0]]

        return F.grid_sample(src, new_locs, align_corners=True, mode=mode)


class ConvBlock(nn.Module):
    """
    Specific convolutional block followed by leakyrelu for unet.
    """

    def __init__(self, ndims, in_channels, out_channels, stride=1):
        super().__init__()

        Conv = getattr(nn, "Conv%dd" % ndims)
        self.main = Conv(in_channels, out_channels, 3, stride, 1)
        self.activation = nn.LeakyReLU(0.2)

    def forward(self, x):
        out = self.main(x)
        out = self.activation(out)
        return out


class FeatureExtractorVxm(nn.Module):
    """
    Slightly modified version of Voxelmorph's UNet
    """

    def __init__(
        self,
        infeats: int,
        outfeats: int = 12,
        nb_features: List[List[int]] = default_unet_features(),
        max_pool: Union[int, List[int]] = 2,
        nb_conv_per_level: int = 1,
        half_res: bool = False,
    ):
        super().__init__()

        # ensure correct dimensionality
        ndims = 3

        # cache some parameters
        self.half_res = half_res
        self.outfeats = outfeats

        # default encoder and decoder layer features if nothing provided
        if nb_features is None:
            nb_features = default_unet_features()

        # extract any surplus (full resolution) decoder convolutions
        enc_nf, dec_nf = nb_features
        nb_dec_convs = len(enc_nf)
        dec_nf = dec_nf[:nb_dec_convs]
        self.nb_levels = int(nb_dec_convs / nb_conv_per_level) + 1

        if isinstance(max_pool, int):
            max_pool = [max_pool] * self.nb_levels

        # cache downsampling / upsampling operations
        MaxPooling = getattr(nn, "MaxPool%dd" % ndims)
        self.pooling = [MaxPooling(s) for s in max_pool]
        self.upsampling = [
            nn.Upsample(scale_factor=s, mode="nearest") for s in max_pool
        ]

        # configure encoder (down-sampling path)
        prev_nf = infeats
        encoder_nfs = [prev_nf]
        self.encoder = nn.ModuleList()
        for level in range(self.nb_levels - 1):
            convs = nn.ModuleList()
            for conv in range(nb_conv_per_level):
                nf = enc_nf[level * nb_conv_per_level + conv]
                convs.append(ConvBlock(ndims, prev_nf, nf))
                prev_nf = nf
            self.encoder.append(convs)
            encoder_nfs.append(prev_nf)

        # configure decoder (up-sampling path)
        encoder_nfs = np.flip(encoder_nfs)
        self.decoder = nn.ModuleList()
        for level in range(self.nb_levels - 1):
            convs = nn.ModuleList()
            for conv in range(nb_conv_per_level):
                nf = dec_nf[level * nb_conv_per_level + conv]
                convs.append(ConvBlock(ndims, prev_nf, nf))
                prev_nf = nf
            self.decoder.append(convs)
            if not half_res or level < (self.nb_levels - 2):
                prev_nf += encoder_nfs[level]

        self.outconv = ConvBlock(ndims, prev_nf, outfeats)

    def forward(self, x):
        # encoder forward pass
        x_history = [x]
        for level, convs in enumerate(self.encoder):
            for conv in convs:
                x = conv(x)
            # padding = [0]*2*len(x.shape)
            # for i, s in enumerate(x.shape[2:],start=2):
            #     if s%2 == 1:
            #         padding[2*i] = 1
            # padding = padding[::-1]
            # paddings.append(padding)
            # x = F.pad(x, padding)
            x_history.append(x)
            x = self.pooling[level](x)

        # decoder forward pass with upsampling and concatenation
        for level, convs in enumerate(self.decoder):
            for conv in convs:
                x = conv(x)
            if not self.half_res or level < (self.nb_levels - 2):
                x = self.upsampling[level](x)
                x = torch.cat([x, x_history.pop()], dim=1)

        x = self.outconv(x)

        return x


class ConvGru(nn.Module):
    def __init__(self, hidden_dim: int, input_dim: int):
        super().__init__()
        self.convz = nn.Conv3d(hidden_dim + input_dim, hidden_dim, 3, padding="same")
        self.convr = nn.Conv3d(hidden_dim + input_dim, hidden_dim, 3, padding="same")
        self.convq = nn.Conv3d(hidden_dim + input_dim, hidden_dim, 3, padding="same")

    def forward(self, h, x):
        hx = torch.cat([h, x], dim=1)
        z = torch.sigmoid(self.convz(hx))
        r = torch.sigmoid(self.convr(hx))
        q = torch.tanh(self.convq(torch.cat([r * h, x], dim=1)))

        h = (1 - z) * h + z * q
        return h<|MERGE_RESOLUTION|>--- conflicted
+++ resolved
@@ -259,12 +259,8 @@
     def __init__(self, 
             resolutions: List[int]=[4,2],
             search_ranges: List[int]=[1,1],
-<<<<<<< HEAD
-            iterations: List[int]=[12,8]):
-=======
             iterations: List[int]=[6,4],
             hidden_dim: int=32):
->>>>>>> 5090482b
         super().__init__()
         if len(resolutions) != len(search_ranges):
             raise ValueError
